module github.com/ethereum-optimism/infra/proxyd

go 1.21

require (
	github.com/BurntSushi/toml v1.3.2
	github.com/alicebob/miniredis v2.5.0+incompatible
	github.com/emirpasic/gods v1.18.1
	github.com/ethereum/go-ethereum v1.14.8
	github.com/go-redsync/redsync/v4 v4.10.0
	github.com/golang/snappy v0.0.5-0.20220116011046-fa5810519dcb
	github.com/gorilla/mux v1.8.0
	github.com/gorilla/websocket v1.5.0
	github.com/hashicorp/golang-lru v1.0.2
	github.com/nacos-group/nacos-sdk-go v1.1.5
	github.com/pkg/errors v0.9.1
	github.com/prometheus/client_golang v1.17.0
	github.com/redis/go-redis/v9 v9.2.1
	github.com/rs/cors v1.11.0
	github.com/stretchr/testify v1.9.0
	github.com/syndtr/goleveldb v1.0.1-0.20210819022825-2ae1ddf74ef7
	github.com/xaionaro-go/weightedshuffle v0.0.0-20211213010739-6a74fbc7d24a
	golang.org/x/sync v0.7.0
	gopkg.in/yaml.v3 v3.0.1
)

require (
	github.com/DataDog/zstd v1.5.5 // indirect
	github.com/Microsoft/go-winio v0.6.2 // indirect
	github.com/VictoriaMetrics/fastcache v1.12.2 // indirect
	github.com/alicebob/gopher-json v0.0.0-20230218143504-906a9b012302 // indirect
	github.com/aliyun/alibaba-cloud-sdk-go v1.61.1800 // indirect
	github.com/beorn7/perks v1.0.1 // indirect
	github.com/bits-and-blooms/bitset v1.10.0 // indirect
<<<<<<< HEAD
	github.com/btcsuite/btcd/btcec/v2 v2.3.2 // indirect
	github.com/buger/jsonparser v1.1.1 // indirect
	github.com/cespare/xxhash/v2 v2.2.0 // indirect
	github.com/cockroachdb/errors v1.11.1 // indirect
=======
	github.com/btcsuite/btcd/btcec/v2 v2.3.4 // indirect
	github.com/cespare/xxhash/v2 v2.3.0 // indirect
	github.com/cockroachdb/errors v1.11.3 // indirect
	github.com/cockroachdb/fifo v0.0.0-20240606204812-0bbfbd93a7ce // indirect
>>>>>>> 7900a49b
	github.com/cockroachdb/logtags v0.0.0-20230118201751-21c54148d20b // indirect
	github.com/cockroachdb/pebble v1.1.1 // indirect
	github.com/cockroachdb/redact v1.1.5 // indirect
	github.com/cockroachdb/tokenbucket v0.0.0-20230807174530-cc333fc44b06 // indirect
	github.com/consensys/bavard v0.1.13 // indirect
	github.com/consensys/gnark-crypto v0.12.1 // indirect
	github.com/crate-crypto/go-ipa v0.0.0-20240223125850-b1e8a79f509c // indirect
	github.com/crate-crypto/go-kzg-4844 v1.0.0 // indirect
	github.com/davecgh/go-spew v1.1.1 // indirect
	github.com/deckarep/golang-set/v2 v2.6.0 // indirect
	github.com/decred/dcrd/dcrec/secp256k1/v4 v4.2.0 // indirect
	github.com/dgryski/go-rendezvous v0.0.0-20200823014737-9f7001d12a5f // indirect
<<<<<<< HEAD
	github.com/ethereum/c-kzg-4844 v0.4.0 // indirect
	github.com/gballet/go-verkle v0.1.1-0.20231031103413-a67434b50f46 // indirect
	github.com/getsentry/sentry-go v0.25.0 // indirect
	github.com/go-errors/errors v1.4.2 // indirect
=======
	github.com/ethereum/c-kzg-4844 v1.0.0 // indirect
	github.com/ethereum/go-verkle v0.1.1-0.20240306133620-7d920df305f0 // indirect
	github.com/getsentry/sentry-go v0.27.0 // indirect
>>>>>>> 7900a49b
	github.com/go-ole/go-ole v1.3.0 // indirect
	github.com/gofrs/flock v0.8.1 // indirect
	github.com/gogo/protobuf v1.3.2 // indirect
	github.com/golang/mock v1.6.0 // indirect
	github.com/gomodule/redigo v1.8.9 // indirect
	github.com/hashicorp/errwrap v1.1.0 // indirect
	github.com/hashicorp/go-multierror v1.1.1 // indirect
	github.com/holiman/bloomfilter/v2 v2.0.3 // indirect
<<<<<<< HEAD
	github.com/holiman/uint256 v1.2.4 // indirect
	github.com/jmespath/go-jmespath v0.4.0 // indirect
	github.com/json-iterator/go v1.1.12 // indirect
=======
	github.com/holiman/uint256 v1.3.1 // indirect
>>>>>>> 7900a49b
	github.com/klauspost/compress v1.17.1 // indirect
	github.com/kr/pretty v0.3.1 // indirect
	github.com/kr/text v0.2.0 // indirect
	github.com/mattn/go-runewidth v0.0.15 // indirect
	github.com/matttproud/golang_protobuf_extensions/v2 v2.0.0 // indirect
	github.com/mmcloughlin/addchain v0.4.0 // indirect
	github.com/modern-go/concurrent v0.0.0-20180306012644-bacd9c7ef1dd // indirect
	github.com/modern-go/reflect2 v1.0.2 // indirect
	github.com/olekukonko/tablewriter v0.0.5 // indirect
	github.com/pmezard/go-difflib v1.0.0 // indirect
	github.com/prometheus/client_model v0.5.0 // indirect
	github.com/prometheus/common v0.45.0 // indirect
	github.com/prometheus/procfs v0.12.0 // indirect
	github.com/rivo/uniseg v0.4.4 // indirect
	github.com/rogpeppe/go-internal v1.11.0 // indirect
	github.com/shirou/gopsutil v3.21.11+incompatible // indirect
	github.com/supranational/blst v0.3.11 // indirect
	github.com/tklauser/go-sysconf v0.3.12 // indirect
	github.com/tklauser/numcpus v0.6.1 // indirect
	github.com/yuin/gopher-lua v1.1.0 // indirect
	github.com/yusufpapurcu/wmi v1.2.3 // indirect
<<<<<<< HEAD
	go.uber.org/atomic v1.7.0 // indirect
	go.uber.org/multierr v1.6.0 // indirect
	go.uber.org/zap v1.21.0 // indirect
	golang.org/x/crypto v0.21.0 // indirect
	golang.org/x/mod v0.14.0 // indirect
	golang.org/x/net v0.23.0 // indirect
	golang.org/x/sys v0.18.0 // indirect
	golang.org/x/text v0.14.0 // indirect
	golang.org/x/tools v0.15.0 // indirect
	google.golang.org/protobuf v1.33.0 // indirect
	gopkg.in/ini.v1 v1.67.0 // indirect
	gopkg.in/natefinch/lumberjack.v2 v2.0.0 // indirect
=======
	golang.org/x/crypto v0.22.0 // indirect
	golang.org/x/exp v0.0.0-20231110203233-9a3e6036ecaa // indirect
	golang.org/x/sys v0.20.0 // indirect
	golang.org/x/text v0.14.0 // indirect
	google.golang.org/protobuf v1.34.2 // indirect
>>>>>>> 7900a49b
	rsc.io/tmplfunc v0.0.3 // indirect
)<|MERGE_RESOLUTION|>--- conflicted
+++ resolved
@@ -32,17 +32,11 @@
 	github.com/aliyun/alibaba-cloud-sdk-go v1.61.1800 // indirect
 	github.com/beorn7/perks v1.0.1 // indirect
 	github.com/bits-and-blooms/bitset v1.10.0 // indirect
-<<<<<<< HEAD
-	github.com/btcsuite/btcd/btcec/v2 v2.3.2 // indirect
+	github.com/btcsuite/btcd/btcec/v2 v2.3.4 // indirect
 	github.com/buger/jsonparser v1.1.1 // indirect
-	github.com/cespare/xxhash/v2 v2.2.0 // indirect
-	github.com/cockroachdb/errors v1.11.1 // indirect
-=======
-	github.com/btcsuite/btcd/btcec/v2 v2.3.4 // indirect
 	github.com/cespare/xxhash/v2 v2.3.0 // indirect
 	github.com/cockroachdb/errors v1.11.3 // indirect
 	github.com/cockroachdb/fifo v0.0.0-20240606204812-0bbfbd93a7ce // indirect
->>>>>>> 7900a49b
 	github.com/cockroachdb/logtags v0.0.0-20230118201751-21c54148d20b // indirect
 	github.com/cockroachdb/pebble v1.1.1 // indirect
 	github.com/cockroachdb/redact v1.1.5 // indirect
@@ -55,16 +49,10 @@
 	github.com/deckarep/golang-set/v2 v2.6.0 // indirect
 	github.com/decred/dcrd/dcrec/secp256k1/v4 v4.2.0 // indirect
 	github.com/dgryski/go-rendezvous v0.0.0-20200823014737-9f7001d12a5f // indirect
-<<<<<<< HEAD
-	github.com/ethereum/c-kzg-4844 v0.4.0 // indirect
-	github.com/gballet/go-verkle v0.1.1-0.20231031103413-a67434b50f46 // indirect
-	github.com/getsentry/sentry-go v0.25.0 // indirect
-	github.com/go-errors/errors v1.4.2 // indirect
-=======
 	github.com/ethereum/c-kzg-4844 v1.0.0 // indirect
 	github.com/ethereum/go-verkle v0.1.1-0.20240306133620-7d920df305f0 // indirect
 	github.com/getsentry/sentry-go v0.27.0 // indirect
->>>>>>> 7900a49b
+	github.com/go-errors/errors v1.4.2 // indirect
 	github.com/go-ole/go-ole v1.3.0 // indirect
 	github.com/gofrs/flock v0.8.1 // indirect
 	github.com/gogo/protobuf v1.3.2 // indirect
@@ -73,13 +61,9 @@
 	github.com/hashicorp/errwrap v1.1.0 // indirect
 	github.com/hashicorp/go-multierror v1.1.1 // indirect
 	github.com/holiman/bloomfilter/v2 v2.0.3 // indirect
-<<<<<<< HEAD
-	github.com/holiman/uint256 v1.2.4 // indirect
+	github.com/holiman/uint256 v1.3.1 // indirect
 	github.com/jmespath/go-jmespath v0.4.0 // indirect
 	github.com/json-iterator/go v1.1.12 // indirect
-=======
-	github.com/holiman/uint256 v1.3.1 // indirect
->>>>>>> 7900a49b
 	github.com/klauspost/compress v1.17.1 // indirect
 	github.com/kr/pretty v0.3.1 // indirect
 	github.com/kr/text v0.2.0 // indirect
@@ -101,25 +85,15 @@
 	github.com/tklauser/numcpus v0.6.1 // indirect
 	github.com/yuin/gopher-lua v1.1.0 // indirect
 	github.com/yusufpapurcu/wmi v1.2.3 // indirect
-<<<<<<< HEAD
 	go.uber.org/atomic v1.7.0 // indirect
 	go.uber.org/multierr v1.6.0 // indirect
 	go.uber.org/zap v1.21.0 // indirect
-	golang.org/x/crypto v0.21.0 // indirect
-	golang.org/x/mod v0.14.0 // indirect
-	golang.org/x/net v0.23.0 // indirect
-	golang.org/x/sys v0.18.0 // indirect
-	golang.org/x/text v0.14.0 // indirect
-	golang.org/x/tools v0.15.0 // indirect
-	google.golang.org/protobuf v1.33.0 // indirect
-	gopkg.in/ini.v1 v1.67.0 // indirect
-	gopkg.in/natefinch/lumberjack.v2 v2.0.0 // indirect
-=======
 	golang.org/x/crypto v0.22.0 // indirect
 	golang.org/x/exp v0.0.0-20231110203233-9a3e6036ecaa // indirect
 	golang.org/x/sys v0.20.0 // indirect
 	golang.org/x/text v0.14.0 // indirect
 	google.golang.org/protobuf v1.34.2 // indirect
->>>>>>> 7900a49b
+	gopkg.in/ini.v1 v1.67.0 // indirect
+	gopkg.in/natefinch/lumberjack.v2 v2.2.1 // indirect
 	rsc.io/tmplfunc v0.0.3 // indirect
 )