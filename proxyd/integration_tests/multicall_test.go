package integration_tests

import (
	"bytes"
	"encoding/json"
	"net/http"
	"net/http/httptest"
	"os"
	"path"
	"sync"
	"testing"
	"time"

	"github.com/ethereum-optimism/infra/proxyd"
	ms "github.com/ethereum-optimism/infra/proxyd/tools/mockserver/handler"
	"github.com/stretchr/testify/require"
)

const nonceErrorResponse = `{"jsonrpc": "2.0","error": {"code": -32000, "message": "nonce too low"},"id": 1}`
const txAccepted = `{"jsonrpc": "2.0","result": "0x1234567890abcdef1234567890abcdef1234567890abcdef1234567890abcdef","id": 1}`

func setupMulticall(t *testing.T, configName string) (map[string]nodeContext, *proxyd.BackendGroup, *ProxydHTTPClient, func(), *proxyd.Server, []*ms.MockedHandler) {
	// setup mock servers
	node1 := NewMockBackend(nil)
	node2 := NewMockBackend(nil)
	node3 := NewMockBackend(nil)

	dir, err := os.Getwd()
	require.NoError(t, err)

	responses := path.Join(dir, "testdata/multicall_responses.yml")
	emptyResponses := path.Join(dir, "testdata/empty_responses.yml")

	h1 := ms.MockedHandler{
		Overrides:    []*ms.MethodTemplate{},
		Autoload:     true,
		AutoloadFile: responses,
	}
	h2 := ms.MockedHandler{
		Overrides:    []*ms.MethodTemplate{},
		Autoload:     true,
		AutoloadFile: "",
	}
	h3 := ms.MockedHandler{
		Overrides:    []*ms.MethodTemplate{},
		Autoload:     true,
		AutoloadFile: emptyResponses,
	}

	require.NoError(t, os.Setenv("NODE1_URL", node1.URL()))
	require.NoError(t, os.Setenv("NODE2_URL", node2.URL()))
	require.NoError(t, os.Setenv("NODE3_URL", node3.URL()))

	node1.SetHandler(http.HandlerFunc(h1.Handler))
	node2.SetHandler(SingleResponseHandler(200, txAccepted))
	node3.SetHandler(SingleResponseHandler(429, dummyRes))

	// setup proxyd
<<<<<<< HEAD
	config := ReadConfig(configName)
	fmt.Printf("[SetupMulticall] Using Timeout of %d \n", config.Server.TimeoutSeconds)
=======
	config := ReadConfig("multicall")
>>>>>>> 68556a73
	svr, shutdown, err := proxyd.Start(config)
	require.NoError(t, err)

	// expose the proxyd client
	client := NewProxydClient("http://127.0.0.1:8545")

	// expose the backend group
	bg := svr.BackendGroups["node"]
	require.NotNil(t, bg)
	require.Nil(t, bg.Consensus, "Expeceted consensus not to be initialized")
	require.Equal(t, 3, len(bg.Backends))
	require.Equal(t, bg.GetRoutingStrategy(), proxyd.MulticallRoutingStrategy)

	// convenient mapping to access the nodes by name
	nodes := map[string]nodeContext{
		"node1": {
			mockBackend: node1,
			backend:     bg.Backends[0],
			handler:     &h1,
		},
		"node2": {
			mockBackend: node2,
			backend:     bg.Backends[1],
			handler:     &h2,
		},
		"node3": {
			mockBackend: node3,
			backend:     bg.Backends[2],
			handler:     &h3,
		},
	}

	handlers := []*ms.MockedHandler{&h1, &h2, &h3}

	// Default Handler configurations
	nodes["node1"].mockBackend.SetHandler(SingleResponseHandler(200, txAccepted))
	nodes["node2"].mockBackend.SetHandler(http.HandlerFunc(handlers[1].Handler))
	//Node 3 has no handler empty handler never respondes should always context timeout
	nodes["node3"].mockBackend.SetHandler(http.HandlerFunc(handlers[2].Handler))

	require.Equal(t, 0, nodeBackendRequestCount(nodes, "node1"))
	require.Equal(t, 0, nodeBackendRequestCount(nodes, "node2"))
	require.Equal(t, 0, nodeBackendRequestCount(nodes, "node3"))

	return nodes, bg, client, shutdown, svr, handlers
}

func setServerBackend(s *proxyd.Server, nm map[string]nodeContext) *proxyd.Server {
	bg := s.BackendGroups
	bg["node"].Backends = []*proxyd.Backend{
		nm["node1"].backend,
		nm["node2"].backend,
		nm["node3"].backend,
	}
	s.BackendGroups = bg
	return s
}

func nodeBackendRequestCount(nodes map[string]nodeContext, node string) int {
	return len(nodes[node].mockBackend.requests)
}

func TestMulticall(t *testing.T) {

	t.Run("Multicall will request all backends", func(t *testing.T) {
		nodes, _, _, shutdown, svr, _ := setupMulticall(t, "multicall")
		defer nodes["node1"].mockBackend.Close()
		defer nodes["node2"].mockBackend.Close()
		defer nodes["node3"].mockBackend.Close()
		defer shutdown()

		nodes["node1"].mockBackend.SetHandler(SingleResponseHandler(401, dummyRes))
		nodes["node2"].mockBackend.SetHandler(SingleResponseHandler(500, dummyRes))
		nodes["node3"].mockBackend.SetHandler(SingleResponseHandler(200, txAccepted))

		body := makeSendRawTransaction(txHex1)
		req, _ := http.NewRequest("POST", "https://1.1.1.1:8080", bytes.NewReader(body))
		req.Header.Set("X-Forwarded-For", "203.0.113.1")
		rr := httptest.NewRecorder()
		svr.HandleRPC(rr, req)
		resp := rr.Result()
		defer resp.Body.Close()
		require.NotNil(t, resp.Body)
		require.Equal(t, 200, resp.StatusCode)
		require.Equal(t, resp.Header["X-Served-By"], []string{"node/node3"})
		rpcRes := &proxyd.RPCRes{}
		require.NoError(t, json.NewDecoder(resp.Body).Decode(rpcRes))
		require.False(t, rpcRes.IsError())

		require.Equal(t, 1, nodeBackendRequestCount(nodes, "node1"))
		require.Equal(t, 1, nodeBackendRequestCount(nodes, "node2"))
		require.Equal(t, 1, nodeBackendRequestCount(nodes, "node3"))
	})

	t.Run("When all of the backends return non 200, multicall should return 503", func(t *testing.T) {
		nodes, _, _, shutdown, svr, _ := setupMulticall(t, "multicall")
		defer nodes["node1"].mockBackend.Close()
		defer nodes["node2"].mockBackend.Close()
		defer nodes["node3"].mockBackend.Close()
		defer shutdown()

		nodes["node1"].mockBackend.SetHandler(SingleResponseHandler(429, dummyRes))
		nodes["node2"].mockBackend.SetHandler(SingleResponseHandler(429, dummyRes))

		localSvr := setServerBackend(svr, nodes)

		body := makeSendRawTransaction(txHex1)
		req, _ := http.NewRequest("POST", "https://1.1.1.1:8080", bytes.NewReader(body))
		req.Header.Set("X-Forwarded-For", "203.0.113.1")
		rr := httptest.NewRecorder()

		localSvr.HandleRPC(rr, req)

		resp := rr.Result()
		defer resp.Body.Close()

		require.NotNil(t, resp.Body)
		require.Equal(t, 503, resp.StatusCode)
		rpcRes := &proxyd.RPCRes{}
		require.NoError(t, json.NewDecoder(resp.Body).Decode(rpcRes))
		require.True(t, rpcRes.IsError())
		require.Equal(t, proxyd.ErrNoBackends.Code, rpcRes.Error.Code)
		require.Equal(t, proxyd.ErrNoBackends.Message, rpcRes.Error.Message)

		require.Equal(t, 1, nodeBackendRequestCount(nodes, "node1"))
		require.Equal(t, 1, nodeBackendRequestCount(nodes, "node2"))
		require.Equal(t, 1, nodeBackendRequestCount(nodes, "node3"))
	})

	t.Run("It should return the first 200 response", func(t *testing.T) {
		nodes, _, _, shutdown, svr, _ := setupMulticall(t, "multicall")
		defer nodes["node1"].mockBackend.Close()
		defer nodes["node2"].mockBackend.Close()
		defer nodes["node3"].mockBackend.Close()
		defer shutdown()

		triggerBackend1 := make(chan struct{})
		triggerBackend2 := make(chan struct{})
		triggerBackend3 := make(chan struct{})

		nodes["node1"].mockBackend.SetHandler(TriggerResponseHandler(200, txAccepted, triggerBackend1))
		nodes["node2"].mockBackend.SetHandler(TriggerResponseHandler(200, txAccepted, triggerBackend2))
		nodes["node3"].mockBackend.SetHandler(TriggerResponseHandler(200, txAccepted, triggerBackend3))

		localSvr := setServerBackend(svr, nodes)
		body := makeSendRawTransaction(txHex1)
		req, _ := http.NewRequest("POST", "https://1.1.1.1:8080", bytes.NewReader(body))
		req.Header.Set("X-Forwarded-For", "203.0.113.1")
		rr := httptest.NewRecorder()

		var wg sync.WaitGroup
		wg.Add(1)
		go func() {
			triggerBackend2 <- struct{}{}
			time.Sleep(2 * time.Second)
			triggerBackend1 <- struct{}{}
			triggerBackend3 <- struct{}{}
			wg.Done()
		}()

		localSvr.HandleRPC(rr, req)

		resp := rr.Result()
		defer resp.Body.Close()

		require.NotNil(t, resp.Body)
		require.Equal(t, 200, resp.StatusCode)
		rpcRes := &proxyd.RPCRes{}
		require.NoError(t, json.NewDecoder(resp.Body).Decode(rpcRes))
		require.False(t, rpcRes.IsError())
		require.Equal(t, "2.0", rpcRes.JSONRPC)

		require.Equal(t, resp.Header["X-Served-By"], []string{"node/node2"})
		require.False(t, rpcRes.IsError())

		wg.Wait()
		require.Equal(t, 1, nodeBackendRequestCount(nodes, "node1"))
		require.Equal(t, 1, nodeBackendRequestCount(nodes, "node2"))
		require.Equal(t, 1, nodeBackendRequestCount(nodes, "node3"))
	})

	t.Run("Ensure application level error is returned to caller if its first", func(t *testing.T) {
		nodes, _, _, shutdown, svr, _ := setupMulticall(t, "multicall")
		defer nodes["node1"].mockBackend.Close()
		defer nodes["node2"].mockBackend.Close()
		defer nodes["node3"].mockBackend.Close()

		defer shutdown()

		triggerBackend1 := make(chan struct{})
		triggerBackend2 := make(chan struct{})

		nodes["node1"].mockBackend.SetHandler(TriggerResponseHandler(200, nonceErrorResponse, triggerBackend1))
		nodes["node2"].mockBackend.SetHandler(TriggerResponseHandler(200, nonceErrorResponse, triggerBackend2))
		nodes["node3"].mockBackend.SetHandler(SingleResponseHandler(403, dummyRes))

		localSvr := setServerBackend(svr, nodes)

		body := makeSendRawTransaction(txHex1)
		req, _ := http.NewRequest("POST", "https://1.1.1.1:8080", bytes.NewReader(body))
		req.Header.Set("X-Forwarded-For", "203.0.113.1")
		rr := httptest.NewRecorder()

		var wg sync.WaitGroup
		wg.Add(1)
		go func() {
			triggerBackend2 <- struct{}{}
			time.Sleep(3 * time.Second)
			triggerBackend1 <- struct{}{}
			wg.Done()
		}()

		localSvr.HandleRPC(rr, req)

		resp := rr.Result()
		defer resp.Body.Close()

		require.NotNil(t, resp.Body)
		require.Equal(t, 200, resp.StatusCode)
		rpcRes := &proxyd.RPCRes{}
		require.NoError(t, json.NewDecoder(resp.Body).Decode(rpcRes))
		require.Equal(t, "2.0", rpcRes.JSONRPC)
		require.Equal(t, resp.Header["X-Served-By"], []string{"node/node2"})
		require.True(t, rpcRes.IsError())

		wg.Wait()

		require.Equal(t, 1, nodeBackendRequestCount(nodes, "node1"))
		require.Equal(t, 1, nodeBackendRequestCount(nodes, "node2"))
		require.Equal(t, 1, nodeBackendRequestCount(nodes, "node3"))
	})

	t.Run("It should ignore network errors and return a 200 from a slower request", func(t *testing.T) {
		nodes, _, _, shutdown, svr, _ := setupMulticall(t, "multicall")
		defer nodes["node1"].mockBackend.Close()
		defer nodes["node2"].mockBackend.Close()
		defer nodes["node3"].mockBackend.Close()
		defer shutdown()

		triggerBackend1 := make(chan struct{})

		// We should ignore node2 first response cause 429, and return node 1 because 200
		nodes["node1"].mockBackend.SetHandler(TriggerResponseHandler(200, txAccepted, triggerBackend1))
		nodes["node2"].mockBackend.SetHandler(SingleResponseHandler(429, txAccepted))

		localSvr := setServerBackend(svr, nodes)

		body := makeSendRawTransaction(txHex1)
		req, _ := http.NewRequest("POST", "https://1.1.1.1:8080", bytes.NewReader(body))
		req.Header.Set("X-Forwarded-For", "203.0.113.1")
		rr := httptest.NewRecorder()

		var wg sync.WaitGroup
		wg.Add(1)
		go func() {
			time.Sleep(2 * time.Second)
			triggerBackend1 <- struct{}{}
			wg.Done()
		}()

		localSvr.HandleRPC(rr, req)

		resp := rr.Result()
		defer resp.Body.Close()

		require.NotNil(t, resp.Body)
		require.Equal(t, 200, resp.StatusCode)
		rpcRes := &proxyd.RPCRes{}
		require.NoError(t, json.NewDecoder(resp.Body).Decode(rpcRes))
		require.False(t, rpcRes.IsError())
		require.Equal(t, "2.0", rpcRes.JSONRPC)

		require.Equal(t, resp.Header["X-Served-By"], []string{"node/node1"})
		wg.Wait()
		require.Equal(t, 1, nodeBackendRequestCount(nodes, "node1"))
		require.Equal(t, 1, nodeBackendRequestCount(nodes, "node2"))
		require.Equal(t, 1, nodeBackendRequestCount(nodes, "node3"))
	})

	t.Run("When one of the backends times out", func(t *testing.T) {
		nodes, _, _, shutdown, svr, _ := setupMulticall(t, "multicall")
		defer nodes["node1"].mockBackend.Close()
		defer nodes["node2"].mockBackend.Close()
		defer nodes["node3"].mockBackend.Close()
		defer shutdown()

		triggerBackend := make(chan struct{})
		nodes["node1"].mockBackend.SetHandler(SingleResponseHandler(200, dummyRes))
		nodes["node2"].mockBackend.SetHandler(TriggerResponseHandler(200, dummyRes, triggerBackend))

		localSvr := setServerBackend(svr, nodes)

		body := makeSendRawTransaction(txHex1)
		req, _ := http.NewRequest("POST", "https://1.1.1.1:8080", bytes.NewReader(body))
		req.Header.Set("X-Forwarded-For", "203.0.113.1")
		rr := httptest.NewRecorder()

		localSvr.HandleRPC(rr, req)
		var wg sync.WaitGroup
		wg.Add(1)
		go func() {
			time.Sleep(7 * time.Second)
			triggerBackend <- struct{}{}
			wg.Done()
		}()
		resp := rr.Result()
		defer resp.Body.Close()

		require.NotNil(t, resp.Body)
		servedBy := "node/node1"
		require.Equal(t, 200, resp.StatusCode, "expected 200 response from node1")

		require.Equal(t, resp.Header["X-Served-By"], []string{servedBy}, "Error incorrect node served the request")
		rpcRes := &proxyd.RPCRes{}
		require.NoError(t, json.NewDecoder(resp.Body).Decode(rpcRes))
		require.False(t, rpcRes.IsError())

		wg.Wait()
		require.Equal(t, 1, nodeBackendRequestCount(nodes, "node1"))
		require.Equal(t, 1, nodeBackendRequestCount(nodes, "node2"))
		require.Equal(t, 1, nodeBackendRequestCount(nodes, "node3"))
	})

	t.Run("allBackends times out", func(t *testing.T) {

		nodes, _, _, shutdown, svr, _ := setupMulticall(t, "multicall")
		defer nodes["node1"].mockBackend.Close()
		defer nodes["node2"].mockBackend.Close()
		defer nodes["node3"].mockBackend.Close()
		defer shutdown()

		triggerBackend1 := make(chan struct{})
		triggerBackend2 := make(chan struct{})
		nodes["node1"].mockBackend.SetHandler(TriggerResponseHandler(200, dummyRes, triggerBackend1))
		nodes["node2"].mockBackend.SetHandler(TriggerResponseHandler(200, dummyRes, triggerBackend2))

		localSvr := setServerBackend(svr, nodes)

		body := makeSendRawTransaction(txHex1)
		req, _ := http.NewRequest("POST", "https://1.1.1.1:8080", bytes.NewReader(body))
		req.Header.Set("X-Forwarded-For", "203.0.113.1")
		rr := httptest.NewRecorder()

		var wg sync.WaitGroup
		wg.Add(1)
		go func() {
			time.Sleep(7 * time.Second)
			triggerBackend1 <- struct{}{}
			triggerBackend2 <- struct{}{}
			wg.Done()
		}()

		localSvr.HandleRPC(rr, req)

		resp := rr.Result()
		defer resp.Body.Close()

		require.NotNil(t, resp.Body)
		require.Equal(t, 503, resp.StatusCode, "expected no response")
		rpcRes := &proxyd.RPCRes{}
		require.NoError(t, json.NewDecoder(resp.Body).Decode(rpcRes))
		require.True(t, rpcRes.IsError())
		require.Equal(t, rpcRes.Error.Code, proxyd.ErrNoBackends.Code)

		wg.Wait()
		require.Equal(t, 1, nodeBackendRequestCount(nodes, "node1"))
		require.Equal(t, 1, nodeBackendRequestCount(nodes, "node2"))
		require.Equal(t, 1, nodeBackendRequestCount(nodes, "node3"))
	})

	t.Run("Test with many multi-calls in without resetting", func(t *testing.T) {
		nodes, _, _, shutdown, svr, _ := setupMulticall(t, "multicall")
		defer nodes["node1"].mockBackend.Close()
		defer nodes["node2"].mockBackend.Close()
		defer nodes["node3"].mockBackend.Close()
		defer shutdown()

		for i := 1; i < 4; i++ {
			triggerBackend1 := make(chan struct{})
			triggerBackend2 := make(chan struct{})
			triggerBackend3 := make(chan struct{})

			switch {
			case i == 1:
				nodes["node1"].mockBackend.SetHandler(TriggerResponseHandler(200, txAccepted, triggerBackend1))
				nodes["node2"].mockBackend.SetHandler(TriggerResponseHandler(429, dummyRes, triggerBackend2))
				nodes["node3"].mockBackend.SetHandler(TriggerResponseHandler(503, dummyRes, triggerBackend3))
			case i == 2:
				nodes["node1"].mockBackend.SetHandler(TriggerResponseHandler(404, dummyRes, triggerBackend1))
				nodes["node2"].mockBackend.SetHandler(TriggerResponseHandler(200, nonceErrorResponse, triggerBackend2))
				nodes["node3"].mockBackend.SetHandler(TriggerResponseHandler(405, dummyRes, triggerBackend3))
			case i == 3:
				// Return the quickest response
				nodes["node1"].mockBackend.SetHandler(TriggerResponseHandler(404, dummyRes, triggerBackend1))
				nodes["node2"].mockBackend.SetHandler(TriggerResponseHandler(500, dummyRes, triggerBackend2))
				nodes["node3"].mockBackend.SetHandler(TriggerResponseHandler(200, nonceErrorResponse, triggerBackend3))
			}

			localSvr := setServerBackend(svr, nodes)

			body := makeSendRawTransaction(txHex1)
			req, _ := http.NewRequest("POST", "https://1.1.1.1:8080", bytes.NewReader(body))
			req.Header.Set("X-Forwarded-For", "203.0.113.1")
			rr := httptest.NewRecorder()

			var wg sync.WaitGroup
			wg.Add(1)
			go func() {
				triggerBackend1 <- struct{}{}
				triggerBackend2 <- struct{}{}
				triggerBackend3 <- struct{}{}
				wg.Done()
			}()

			localSvr.HandleRPC(rr, req)

			resp := rr.Result()
			defer resp.Body.Close()

			require.NotNil(t, resp.Body)
			rpcRes := &proxyd.RPCRes{}
			require.NoError(t, json.NewDecoder(resp.Body).Decode(rpcRes))

			switch {
			case i == 1:
				servedBy := "node/node1"
				require.NotNil(t, rpcRes.Result)
				require.Equal(t, 200, resp.StatusCode, "expected 200 response from node1")
				require.Equal(t, resp.Header["X-Served-By"], []string{servedBy}, "Error incorrect node served the request")
				require.False(t, rpcRes.IsError())
			case i == 2:
				servedBy := "node/node2"
				require.Nil(t, rpcRes.Result)
				require.Equal(t, 200, resp.StatusCode, "expected 200 response from node2")
				require.Equal(t, resp.Header["X-Served-By"], []string{servedBy}, "Error incorrect node served the request")
				require.True(t, rpcRes.IsError())
			case i == 3:
				servedBy := "node/node3"
				require.Nil(t, rpcRes.Result)
				require.Equal(t, 200, resp.StatusCode, "expected 200 response from node3")
				require.Equal(t, resp.Header["X-Served-By"], []string{servedBy}, "Error incorrect node served the request")
				require.True(t, rpcRes.IsError())
			}
			// Wait for test response to complete before checking query count
			wg.Wait()
			require.Equal(t, i, nodeBackendRequestCount(nodes, "node1"))
			require.Equal(t, i, nodeBackendRequestCount(nodes, "node2"))
			require.Equal(t, i, nodeBackendRequestCount(nodes, "node3"))
		}
	})
<<<<<<< HEAD

	t.Run("All 200 but some with rpc error, return the non-rpc error one", func(t *testing.T) {
		nodes, _, _, shutdown, svr, _ := setupMulticall(t, "multicall_with_rpc_error_check")
		defer nodes["node1"].mockBackend.Close()
		defer nodes["node2"].mockBackend.Close()
		defer nodes["node3"].mockBackend.Close()
		defer shutdown()

		nodes["node1"].mockBackend.SetHandler(SingleResponseHandlerWithSleep(200, txAccepted, 1*time.Second))
		nodes["node2"].mockBackend.SetHandler(SingleResponseHandler(200, nonceErrorResponse))
		nodes["node3"].mockBackend.SetHandler(SingleResponseHandler(200, nonceErrorResponse))

		localSvr := setServerBackend(svr, nodes)

		body := makeSendRawTransaction(txHex1)
		req, _ := http.NewRequest("POST", "https://1.1.1.1:8080", bytes.NewReader(body))
		req.Header.Set("X-Forwarded-For", "203.0.113.1")
		rr := httptest.NewRecorder()

		localSvr.HandleRPC(rr, req)

		resp := rr.Result()
		defer resp.Body.Close()

		require.NotNil(t, resp.Body)
		require.Equal(t, 200, resp.StatusCode)
		rpcRes := &proxyd.RPCRes{}
		require.NoError(t, json.NewDecoder(resp.Body).Decode(rpcRes))
		require.False(t, rpcRes.IsError())
		require.Equal(t, "2.0", rpcRes.JSONRPC)
		require.Equal(t, resp.Header["X-Served-By"], []string{"node/node1"})

		require.Equal(t, 1, nodeBackendRequestCount(nodes, "node1"))
		require.Equal(t, 1, nodeBackendRequestCount(nodes, "node2"))
		require.Equal(t, 1, nodeBackendRequestCount(nodes, "node3"))
	})

}

func SingleResponseHandlerWithSleep(code int, response string, duration time.Duration) http.HandlerFunc {
	return func(w http.ResponseWriter, r *http.Request) {
		fmt.Println("sleeping")
		time.Sleep(duration)
		fmt.Println("Shutting down Single Response Handler")
		w.WriteHeader(code)
		_, _ = w.Write([]byte(response))
	}
=======
>>>>>>> 68556a73
}

// TriggerResponseHandler uses a channel to control when a backend returns
// test cases can add an element to the triggerResponse channel to control the when a specific backend returns
func TriggerResponseHandler(code int, response string, triggerResponse chan struct{}) http.HandlerFunc {
	return func(w http.ResponseWriter, r *http.Request) {
		<-triggerResponse
		w.WriteHeader(code)
		_, _ = w.Write([]byte(response))
	}
}<|MERGE_RESOLUTION|>--- conflicted
+++ resolved
@@ -3,6 +3,7 @@
 import (
 	"bytes"
 	"encoding/json"
+	"fmt"
 	"net/http"
 	"net/http/httptest"
 	"os"
@@ -56,12 +57,8 @@
 	node3.SetHandler(SingleResponseHandler(429, dummyRes))
 
 	// setup proxyd
-<<<<<<< HEAD
 	config := ReadConfig(configName)
 	fmt.Printf("[SetupMulticall] Using Timeout of %d \n", config.Server.TimeoutSeconds)
-=======
-	config := ReadConfig("multicall")
->>>>>>> 68556a73
 	svr, shutdown, err := proxyd.Start(config)
 	require.NoError(t, err)
 
@@ -512,7 +509,6 @@
 			require.Equal(t, i, nodeBackendRequestCount(nodes, "node3"))
 		}
 	})
-<<<<<<< HEAD
 
 	t.Run("All 200 but some with rpc error, return the non-rpc error one", func(t *testing.T) {
 		nodes, _, _, shutdown, svr, _ := setupMulticall(t, "multicall_with_rpc_error_check")
@@ -549,7 +545,16 @@
 		require.Equal(t, 1, nodeBackendRequestCount(nodes, "node2"))
 		require.Equal(t, 1, nodeBackendRequestCount(nodes, "node3"))
 	})
-
+}
+
+// TriggerResponseHandler uses a channel to control when a backend returns
+// test cases can add an element to the triggerResponse channel to control the when a specific backend returns
+func TriggerResponseHandler(code int, response string, triggerResponse chan struct{}) http.HandlerFunc {
+	return func(w http.ResponseWriter, r *http.Request) {
+		<-triggerResponse
+		w.WriteHeader(code)
+		_, _ = w.Write([]byte(response))
+	}
 }
 
 func SingleResponseHandlerWithSleep(code int, response string, duration time.Duration) http.HandlerFunc {
@@ -560,16 +565,4 @@
 		w.WriteHeader(code)
 		_, _ = w.Write([]byte(response))
 	}
-=======
->>>>>>> 68556a73
-}
-
-// TriggerResponseHandler uses a channel to control when a backend returns
-// test cases can add an element to the triggerResponse channel to control the when a specific backend returns
-func TriggerResponseHandler(code int, response string, triggerResponse chan struct{}) http.HandlerFunc {
-	return func(w http.ResponseWriter, r *http.Request) {
-		<-triggerResponse
-		w.WriteHeader(code)
-		_, _ = w.Write([]byte(response))
-	}
 }