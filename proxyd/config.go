--- conflicted
+++ resolved
@@ -224,30 +224,13 @@
 }
 
 type Config struct {
-<<<<<<< HEAD
-	WSBackendGroup        string                `toml:"ws_backend_group"`
-	Server                ServerConfig          `toml:"server"`
-	Cache                 CacheConfig           `toml:"cache"`
-	Redis                 RedisConfig           `toml:"redis"`
-	Metrics               MetricsConfig         `toml:"metrics"`
-	RateLimit             RateLimitConfig       `toml:"rate_limit"`
-	Nacos                 NacosConfig           `toml:"nacos"`
-	BackendOptions        BackendOptions        `toml:"backend"`
-	Backends              BackendsConfig        `toml:"backends"`
-	BatchConfig           BatchConfig           `toml:"batch"`
-	Authentication        map[string]string     `toml:"authentication"`
-	BackendGroups         BackendGroupsConfig   `toml:"backend_groups"`
-	RPCMethodMappings     map[string]string     `toml:"rpc_method_mappings"`
-	WSMethodWhitelist     []string              `toml:"ws_method_whitelist"`
-	WhitelistErrorMessage string                `toml:"whitelist_error_message"`
-	SenderRateLimit       SenderRateLimitConfig `toml:"sender_rate_limit"`
-=======
 	WSBackendGroup          string                  `toml:"ws_backend_group"`
 	Server                  ServerConfig            `toml:"server"`
 	Cache                   CacheConfig             `toml:"cache"`
 	Redis                   RedisConfig             `toml:"redis"`
 	Metrics                 MetricsConfig           `toml:"metrics"`
 	RateLimit               RateLimitConfig         `toml:"rate_limit"`
+	Nacos                   NacosConfig           `toml:"nacos"`
 	BackendOptions          BackendOptions          `toml:"backend"`
 	Backends                BackendsConfig          `toml:"backends"`
 	BatchConfig             BatchConfig             `toml:"batch"`
@@ -267,7 +250,6 @@
 	ReqSizeLimit                      int                       `toml:"req_size_limit"`
 	AccessListSizeLimit               int                       `toml:"access_list_size_limit"`
 	RateLimit                         SenderRateLimitConfig     `toml:"sender_rate_limit"`
->>>>>>> b543e5e1
 }
 
 type InteropValidationStrategy string
